--- conflicted
+++ resolved
@@ -5,13 +5,10 @@
 
 from django.core.files.base import ContentFile
 from django.test import TestCase
-<<<<<<< HEAD
 from django.utils.timezone import make_aware, now
-=======
 from django.test.client import Client
 from django.utils.timezone import make_aware
 
->>>>>>> 94c0aedf
 from django.contrib.auth.models import User
 
 from .models import (Package, PackageVersion, Project, Log,
@@ -147,7 +144,6 @@
                          1)
 
 
-<<<<<<< HEAD
 class TestSyncNewProjectTask(TestCase):
 
     def setUp(self):
@@ -174,7 +170,8 @@
                                             package__name='pmxbot',
                                             version='1101.8.0')
         self.assertEqual(dep.update.version, '1101.8.1')
-=======
+
+
 VALID_REQUIREMENTS = 'Django==1.4.1\nSphinx==1.10'
 BROKEN_REQUIREMENTS = 'Django==1.4.1\n_--.>=asdhasjk ,,, [borked]\nSphinx==1.10'
 
@@ -209,7 +206,6 @@
         p = Project.objects.get(slug='test')
         # although the requirements are somewhat borked we import what we can
         self.assertEqual(p.dependencies.count(), 2)
->>>>>>> 94c0aedf
 
 
 class TestProjectModel(TestCase):
