--- conflicted
+++ resolved
@@ -7,20 +7,13 @@
 from django.test import TestCase
 from django.test.client import Client
 from django.utils.timezone import make_aware
-<<<<<<< HEAD
 
 from django.contrib.auth.models import User
 
 from .models import (Package, PackageVersion, Project, Log,
     ProjectDependency)
 from . import tasks
-=======
-from django.contrib.auth.models import User
-from folivora.models import Package, PackageVersion, Project, Log, \
-    ProjectDependency
-from folivora import tasks
-from folivora.utils import get_model_type
->>>>>>> c54fc91e
+from .utils import get_model_type
 
 
 class CheesyMock(object):
@@ -131,7 +124,24 @@
                                     .count(),
                          1)
 
-<<<<<<< HEAD
+    @mock.patch('folivora.tasks.CheeseShop', CheesyMock)
+    def test_package_removal_sync(self):
+        result = tasks.sync_with_changelog.apply(throw=True)
+        self.assertTrue(result.successful())
+        # We do not delete packages, check for existence
+        self.assertTrue(Package.objects.filter(name='gunicorn').exists())
+        # dependency stays the way it was, except that `.update` was cleared.
+        dep = ProjectDependency.objects.get(package__name='gunicorn')
+        self.assertEqual(dep.update, None)
+
+    @mock.patch('folivora.tasks.CheeseShop', CheesyMock)
+    def test_package_removal_sync_log_creation(self):
+        result = tasks.sync_with_changelog.apply(throw=True)
+        self.assertTrue(result.successful())
+        self.assertEqual(Log.objects.filter(project=self.project, action='remove_package') \
+                                    .count(),
+                         1)
+
 
 VALID_REQUIREMENTS = 'Django==1.4.1\nSphinx==1.10'
 BROKEN_REQUIREMENTS = 'Django==1.4.1\n_--.>=asdhasjk ,,, [borked]\nSphinx==1.10'
@@ -167,24 +177,6 @@
         p = Project.objects.get(slug='test')
         # although the requirements are somewhat borked we import what we can
         self.assertEqual(p.dependencies.count(), 2)
-=======
-    @mock.patch('folivora.tasks.CheeseShop', CheesyMock)
-    def test_package_removal_sync(self):
-        result = tasks.sync_with_changelog.apply(throw=True)
-        self.assertTrue(result.successful())
-        # We do not delete packages, check for existence
-        self.assertTrue(Package.objects.filter(name='gunicorn').exists())
-        # dependency stays the way it was, except that `.update` was cleared.
-        dep = ProjectDependency.objects.get(package__name='gunicorn')
-        self.assertEqual(dep.update, None)
-
-    @mock.patch('folivora.tasks.CheeseShop', CheesyMock)
-    def test_package_removal_sync_log_creation(self):
-        result = tasks.sync_with_changelog.apply(throw=True)
-        self.assertTrue(result.successful())
-        self.assertEqual(Log.objects.filter(project=self.project, action='remove_package') \
-                                    .count(),
-                         1)
 
 
 class TestProjectModel(TestCase):
@@ -218,4 +210,3 @@
     def test_get_model_type(self):
         self.assertEqual(get_model_type(Package), 'folivora.package')
         self.assertEqual(get_model_type(User), 'auth.user')
->>>>>>> c54fc91e
