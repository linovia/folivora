--- conflicted
+++ resolved
@@ -3,20 +3,11 @@
 {% block headline %}{% trans 'Add member' %}{% endblock %}
 {% block content %}
 <form action="" method="post">
-<<<<<<< HEAD
-{% csrf_token %}
-{% form form using 'floppyforms/layouts/bootstrap.html' %}
-<div class="form-actions">
-  <button class="btn btn-primary" type="submit">{% trans 'Add member' %}</button>
-  <button class="btn" type="reset">{% trans 'Reset' %}</button>
-</div>
-=======
-    {% csrf_token %}
-    {% form form using 'floppyforms/layouts/bootstrap.html' %}
-    <div class="form-actions">
-      <button class="btn btn-primary" type="submit">{% trans 'Append member' %}</button>
-      <button class="btn">{% trans 'Cancel' %}</button>
-    </div>
->>>>>>> d96ffb09
+  {% csrf_token %}
+  {% form form using 'floppyforms/layouts/bootstrap.html' %}
+  <div class="form-actions">
+    <button class="btn btn-primary" type="submit">{% trans 'Add member' %}</button>
+    <button class="btn" type="reset">{% trans 'Reset' %}</button>
+  </div>
 </form>
 {% endblock content %}