#-*- coding: utf-8 -*-
import pkg_resources
<<<<<<< HEAD
=======
import re
>>>>>>> cd506a7a
from django.utils.translation import ugettext_lazy


class BaseParser(object):
    name = None
    title = None

    def parse(self, lines):
        raise NotImplementedError


def get_parser(name):
    for parser in PARSERS:
        if parser.name == name:
            return parser()
    raise ValueError('Parser %s does not exist' % name)


def get_parser_choices():
    return [(parser.name, parser.title) for parser in PARSERS]


class PipRequirementsParser(BaseParser):
    name = 'pip_requirements'
    title = ugettext_lazy('Pip Requirements')

    def parse(self, lines):
        missing = []
        packages = {}
        for line in lines:
            try:
                req = pkg_resources.parse_requirements(line.strip()).next()
            except ValueError:
                missing.append(line)
                continue
            except StopIteration:
                continue

            specs = [s for s in req.specs if s[0] == '==']
            if specs:
                packages[req.project_name] = specs[0][1]
            else:
                missing.append(req.project_name)

        return packages, missing


class BuildoutVersionsParser(BaseParser):
    name = 'buildout_versions'
    title = ugettext_lazy('Buildout Versions')

    # Ref: https://github.com/buildout/buildout/blob/master/src/zc/buildout/configparser.py
    RE_SECTION = re.compile(
        r'\['                                 # [
        r'(?P<header>[^]]+)'                  # very permissive!
        r'\]'                                 # ]
    )
    RE_OPTION = re.compile(
        r'(?P<option>[^:=\s][^:=]*)'          # very permissive!
        r'\s*(?P<vi>[:=])\s*'                 # any number of space/tab,
        # followed by separator
        # (either : or =), followed
        # by any # space/tab
        r'(?P<value>.*)$'                     # everything up to eol
    )

    def __init__(self, *args, **kwargs):
        super(BuildoutVersionsParser, self).__init__(*args, **kwargs)
        self._sections = {}
        self._cur_sect = None

    def _is_ignorable(self, line):
        # whitespace & comments are ignorable
        return ((line.strip() == '' or line[0] in '#;') or
                (line.split(None, 1)[0].lower() == 'rem' and line[0] in "rR"))

    def _handle_line(self, line):
        if self._is_ignorable(line):
            return
        # is it a section header?
        match = self.RE_SECTION.match(line)
        if match:
            header = match.group('header')
            if header in self._sections:
                self._cur_sect = self._sections[header]
            else:
                self._cur_sect = {}
                self._sections[header] = self._cur_sect
        # is it an option line?
        if self._cur_sect is not None:
            match = self.RE_OPTION.match(line)
            if match:
                option, vi, value = match.group('option', 'vi', 'value')
                if value is not None:
                    if ';' in value:
                        # ';' is a comment delimiter only if it follows
                        # a spacing character
                        pos = value.find(';')
                        if pos != -1 and value[pos-1].isspace():
                            value = value[:pos]
                    value = value.strip()
                # allow empty values
                if value == '""':
                    value = ''
                option = option.rstrip()
                self._cur_sect[option] = value

    def parse(self, lines):
        for line in lines:
            self._handle_line(line)
        self._cur_sect = None
        buildout = self._sections.get('buildout', {})
        versions_section = buildout.get('versions', 'versions')
        versions = self._sections.get(versions_section, {})
        packages = {}
        missing = []
        for package, version in versions.items():
            if version and version[0] != '=':
                packages[package] = version
            else:
                missing.append(package)
        return packages, missing


PARSERS = [PipRequirementsParser, BuildoutVersionsParser]<|MERGE_RESOLUTION|>--- conflicted
+++ resolved
@@ -1,9 +1,6 @@
 #-*- coding: utf-8 -*-
 import pkg_resources
-<<<<<<< HEAD
-=======
 import re
->>>>>>> cd506a7a
 from django.utils.translation import ugettext_lazy
 
 
